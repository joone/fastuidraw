--- conflicted
+++ resolved
@@ -22,7 +22,6 @@
 #pragma once
 
 #include <chrono>
-
 #include <stdint.h>
 
 class simple_time
@@ -30,39 +29,20 @@
 public:
   simple_time(void)
   {
-<<<<<<< HEAD
-    gettimeofday(&m_start_time, NULL);
-=======
     m_start_time = std::chrono::steady_clock::now();
->>>>>>> fdbf9f6d
   }
 
   int32_t
   elapsed(void)
   {
-<<<<<<< HEAD
-    struct timeval current_time;
-
-    gettimeofday(&current_time, NULL);
-    return time_difference_ms(current_time, m_start_time);
-=======
     return time_difference_ms(std::chrono::steady_clock::now(), m_start_time);
->>>>>>> fdbf9f6d
   }
 
   int32_t
   restart(void)
   {
-<<<<<<< HEAD
-    int32_t return_value;
-    struct timeval current_time;
-
-    gettimeofday(&current_time, NULL);
-    return_value = time_difference_ms(current_time, m_start_time);
-=======
     auto current_time = std::chrono::steady_clock::now();
     int32_t return_value = time_difference_ms(current_time, m_start_time);
->>>>>>> fdbf9f6d
     m_start_time = current_time;
     return return_value;
   }
@@ -70,29 +50,14 @@
   int64_t
   elapsed_us(void)
   {
-<<<<<<< HEAD
-    struct timeval current_time;
-
-    gettimeofday(&current_time, NULL);
-    return time_difference_us(current_time, m_start_time);
-=======
     return time_difference_us(std::chrono::steady_clock::now(), m_start_time);
->>>>>>> fdbf9f6d
   }
 
   int64_t
   restart_us(void)
   {
-<<<<<<< HEAD
-    int64_t return_value;
-    struct timeval current_time;
-
-    gettimeofday(&current_time, NULL);
-    return_value = time_difference_us(current_time, m_start_time);
-=======
     auto current_time = std::chrono::steady_clock::now();
     int64_t return_value = time_difference_us(current_time, m_start_time);
->>>>>>> fdbf9f6d
     m_start_time = current_time;
     return return_value;
   }

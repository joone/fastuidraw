/*!
 * \file filled_path.cpp
 * \brief file filled_path.cpp
 *
 * Copyright 2016 by Intel.
 *
 * Contact: kevin.rogovin@intel.com
 *
 * This Source Code Form is subject to the
 * terms of the Mozilla Public License, v. 2.0.
 * If a copy of the MPL was not distributed with
 * this file, You can obtain one at
 * http://mozilla.org/MPL/2.0/.
 *
 * \author Kevin Rogovin <kevin.rogovin@intel.com>
 *
 */


#include <vector>
#include <list>
#include <map>
#include <set>
#include <algorithm>
#include <ctime>
#include <math.h>

#include <fastuidraw/tessellated_path.hpp>
#include <fastuidraw/path.hpp>
#include <fastuidraw/painter/filled_path.hpp>
#include <fastuidraw/painter/painter_attribute_data.hpp>
#include "../private/util_private.hpp"
#include "../private/util_private_ostream.hpp"
#include "../private/bounding_box.hpp"
#include "../private/clip.hpp"
#include "../../3rd_party/glu-tess/glu-tess.hpp"

/* Actual triangulation is handled by GLU-tess.
   The main complexity in creating a FilledPath
   comes from two elements:
    - handling overlapping edges
    - creating a hierarchy for creating triangulations
      and for culling.

   The first is needed because GLU-tess will fail
   if any two edges overlap (we say a pair of edges
   overlap if they intersect at more than just a single
   point). We handle this by observing that GLU-tess
   takes doubles but TessellatedPath is floats. When
   we feed the coordinates to GLU-tess, we offset the
   values by an amount that is visible in fp64 but not
   in fp32. In addition, we also want to merge points
   that are close in fp32 as well. The details are
   handled in CoordinateCoverter, PointHoard and
   tesser.

   The second is needed for primarily to speed up
   tessellation. If a TessellatedPath has a large
   number of vertices, then that is likely because
   it is a high level of detail and likely zoomed in
   a great deal. To handle that, we need only to
   have the triangulation of a smaller portion of
   it ready. Thus we break the original path into
   a hierarchy of paths. The partitioning is done
   a single half plane at a time. A contour from
   the original path is computed by simply removing
   any points on the wrong side of the half plane
   and inserting the points where the path crossed
   the half plane. The sub-path objects are computed
   via the class SubPath. The class SubsetPrivate
   is the one that represents an element in the
   hierarchy that is triangulated on demand.
 */

/* Values to define how to create Subset objects.
 */
namespace SubsetConstants
{
  enum
    {
      recursion_depth = 12,
      points_per_subset = 64
    };

  /* if negative, aspect ratio is not
     enfored.
   */
  const double size_max_ratio = 4.0;
}

/* Constants for CoordinateConverter.
   CoordinateConverter's purpose is to remap
   the bounding box of a fastuidraw::TessellatedPath
   to [0, 2 ^ N] x [0,  2 ^ N]
   and then apply a fudge offset to the point
   that an fp64 sees but an fp32 does not.

   We do this to allow for the input TessellatedPath
   to have overlapping edges. The value for the
   fudge offset is to be incremented on each point.

   An fp32 has a 23-bit significand that allows it
   to represent any integer in the range [-2^24, 2^24]
   exactly. An fp64 has a 52 bit significand.

   We set N to be 24 and the fudginess to be 2^-20
   (leaving 9-bits for GLU to use for intersections).
 */
namespace CoordinateConverterConstants
{
  enum
    {
      log2_box_dim = 24,
      negative_log2_fudge = 20,
      box_dim = (1 << log2_box_dim),
    };

  /* essentially the hieght of one pixel
     from coordinate conversions. We are
     targetting a resolution of no more
     thant 2^13. We also can have that
     a subset is zoomed in by up to a
     factor of 2^4. This leaves us with
     7 = 24 - 13 - 4 bits.
   */
  const double min_height = double(1u << 7u);
}

namespace
{
  unsigned int
  signed_to_unsigned(int w)
  {
    int v, s, r;

    v = fastuidraw::t_abs(w);
    s = (w < 0) ? -1 : 0;
    r = 2 * v + s;

    assert(r >= 0);
    return r;
  }

  unsigned int
  unique_combine(unsigned int a0, unsigned int a1)
  {
    int64_t w0, w1;
    w0 = fastuidraw::t_min(a0, a1);
    w1 = fastuidraw::t_max(a0, a1);
    return w0 + (w1 * (w1 + 1)) / 2;
  }

  class PointHoard;

  class Edge:public fastuidraw::uvec2
  {
  public:
    Edge(unsigned int a, unsigned int b):
      fastuidraw::uvec2(fastuidraw::t_min(a, b), fastuidraw::t_max(a, b))
    {
    }
  };

  class EdgeData
  {
  public:
    class per_entry
    {
    public:
      uint64_t m_twice_area;
      int m_winding;
      unsigned int m_vertex;

      bool
      canidate(int w, unsigned int v) const
      {
        return v != m_vertex || w != m_winding;
      }
    };

    EdgeData(void):
      m_filtered(false)
    {}

    void
    add_winding(uint64_t twice_area, int w, unsigned int v);

    fastuidraw::const_c_array<per_entry>
    filtered_entries(void) const;

  private:
    static
    bool
    compare_entry_reverse_area(const per_entry &lhs, const per_entry &rhs)
    {
      return lhs.m_twice_area > rhs.m_twice_area;
    }

    static
    bool
    compare_entry_winding(const per_entry &lhs, const per_entry &rhs)
    {
      return lhs.m_winding < rhs.m_winding;
    }

    mutable std::vector<per_entry> m_entries;
    mutable bool m_filtered;
  };

  class AAEdge
  {
  public:
    explicit
    AAEdge(const Edge &pedge):
      m_edge(pedge),
      m_count(0)
    {}

    void
    add_entry(const EdgeData::per_entry &entry)
    {
      assert(m_count < 2);
      m_winding[m_count] = entry.m_winding;
      m_opposite[m_count] = entry.m_vertex;
      ++m_count;
    }

    const Edge&
    edge(void) const
    {
      return m_edge;
    }

    int
    winding(int v) const
    {
      assert(v == 0 || v == 1);
      assert(0 <= m_count && m_count <= 2);
      v = fastuidraw::t_min(m_count - 1, v);
      return (v >= 0) ?
        m_winding[v] :
        0;
    }

    int
    count(void) const
    {
      return m_count;
    }

    bool
    internal_edge(void) const
    {
      return m_count == 2
        && m_winding[0] == m_winding[1];
    }

  private:
    Edge m_edge;
    fastuidraw::vecN<int, 2> m_winding;
    fastuidraw::vecN<unsigned int, 2> m_opposite;
    int m_count;
  };

  class AAEdgeListCounter:fastuidraw::noncopyable
  {
  public:
    AAEdgeListCounter(void):
      m_largest_edge_count(0)
    {}

    void
    add_edge(const AAEdge &edge)
    {
      int w0, w1;
      unsigned int K;

      w0 = edge.winding(0);
      w1 = edge.winding(1);
      K = fastuidraw::FilledPath::Subset::chunk_for_aa_fuzz(w0, w1);
      if(K >= m_edge_count.size())
        {
          m_edge_count.resize(K + 1, 0);
        }
      ++m_edge_count[K];
      m_largest_edge_count = fastuidraw::t_max(m_largest_edge_count, m_edge_count[K]);
    }

    void
    add_counts(const AAEdgeListCounter &obj)
    {
      if(obj.m_edge_count.size() > m_edge_count.size())
        {
          m_edge_count.resize(obj.m_edge_count.size(), 0);
        }

      for(unsigned int i = 0, endi = obj.m_edge_count.size(); i < endi; ++i)
        {
          m_edge_count[i] += obj.m_edge_count[i];
          m_largest_edge_count = fastuidraw::t_max(m_largest_edge_count, m_edge_count[i]);
        }
    }

    unsigned int
    edge_count(unsigned int chunk) const
    {
      return (chunk < m_edge_count.size()) ?
        m_edge_count[chunk] :
        0;
    }

    unsigned int
    largest_edge_count(void) const
    {
      return m_largest_edge_count;
    }

  private:
    unsigned int m_largest_edge_count;
    std::vector<unsigned int> m_edge_count;
  };

  class AAEdgeList
  {
  public:
    explicit
    AAEdgeList(AAEdgeListCounter *counter,
               std::vector<AAEdge> *list):
      m_counter(*counter),
      m_list(*list)
    {}

    void
    add_edge(const AAEdge &edge)
    {
      m_list.push_back(edge);
      m_counter.add_edge(edge);

      int w0, w1;
      w0 = edge.winding(0);
      w1 = edge.winding(1);
      m_neighbor_map[w0].insert(w1);
      m_neighbor_map[w1].insert(w0);
    }

    void
    fill_neighbor_list(std::vector<std::vector<int> > *out) const
    {
      for(std::map<int, std::set<int> >::const_iterator iter = m_neighbor_map.begin(),
            end = m_neighbor_map.end(); iter != end; ++iter)
        {
          int w(iter->first);
          unsigned int c;

          c = signed_to_unsigned(w);
          if(out->size() <= c)
            {
              out->resize(c + 1);
            }

          (*out)[c].resize(iter->second.size());
          std::copy(iter->second.begin(), iter->second.end(), (*out)[c].begin());
        }
    }

  private:
    AAEdgeListCounter &m_counter;
    std::vector<AAEdge> &m_list;
    std::map<int, std::set<int> > m_neighbor_map;
  };

  class BoundaryEdgeTracker:fastuidraw::noncopyable
  {
  public:
    explicit
    BoundaryEdgeTracker(uint32_t bd_mask, const PointHoard *pts):
      m_pts(*pts),
      m_bd_mask(bd_mask)
    {}

    void
    record_triangle(int w, uint64_t twice_area,
                    unsigned int v0, unsigned int v1, unsigned int v2);

    void
    create_aa_edges(AAEdgeList &out_aa_edges) const;

  private:
    void
    record_triangle_edge(int w, uint64_t twice_area,
                         unsigned int e0, unsigned int e1,
                         unsigned int opposite,
                         uint32_t abits, uint32_t bbits);

    std::map<Edge, EdgeData> m_data;
    const PointHoard &m_pts;
    uint32_t m_bd_mask;
  };

  class per_winding_data:
    public fastuidraw::reference_counted<per_winding_data>::non_concurrent
  {
  public:
    per_winding_data(void):
      m_count(0)
    {}

    void
    add_index(unsigned int idx)
    {
      m_indices.push_back(idx);
      ++m_count;
    }

    unsigned int
    count(void) const
    {
      return m_count;
    }

    void
    fill_at(unsigned int &offset,
            fastuidraw::c_array<unsigned int> dest,
            fastuidraw::const_c_array<unsigned int> &sub_range)
    {
      assert(count() + offset <= dest.size());
      std::copy(m_indices.begin(), m_indices.end(), &dest[offset]);
      sub_range = dest.sub_array(offset, count());
      offset += count();
    }

  private:
    std::list<unsigned int> m_indices;
    unsigned int m_count;
  };

  typedef std::map<int, fastuidraw::reference_counted_ptr<per_winding_data> > winding_index_hoard;

  bool
  is_even(int v)
  {
    return (v % 2) == 0;
  }

  class CoordinateConverter
  {
  public:
    enum
      {
        on_min_x_boundary = 1,
        on_max_x_boundary = 2,
        on_min_y_boundary = 4,
        on_max_y_boundary = 8
      };

    explicit
    CoordinateConverter(const fastuidraw::dvec2 &pmin, const fastuidraw::dvec2 &pmax)
    {
      fastuidraw::dvec2 delta;

      delta = pmax - pmin;
      m_scale = fastuidraw::vecN<double, 2>(1.0, 1.0) / delta;
      m_scale *= static_cast<double>(CoordinateConverterConstants::box_dim);
      m_translate = pmin;
      m_delta_fudge = ::exp2(static_cast<double>(-CoordinateConverterConstants::negative_log2_fudge));
    }

    fastuidraw::ivec2
    iapply(const fastuidraw::dvec2 &pt) const
    {
      fastuidraw::dvec2 r;
      fastuidraw::ivec2 return_value;

      r = m_scale * (pt - m_translate);
      return_value.x() = clamp_int(r.x());
      return_value.y() = clamp_int(r.y());
      return return_value;
    }

    fastuidraw::dvec2
    unapply(const fastuidraw::ivec2 &ipt) const
    {
      fastuidraw::dvec2 p(ipt.x(), ipt.y());
      p /= m_scale;
      p += m_translate;
      return p;
    }

    double
    fudge_delta(void) const
    {
      return m_delta_fudge;
    }

    static
    uint32_t
    compute_boundary_bits(const fastuidraw::ivec2 &pt)
    {
      uint32_t R(0u);

      if(pt.x() <= 1)
        {
          R |= on_min_x_boundary;
        }

      if(pt.x() >= CoordinateConverterConstants::box_dim - 1)
        {
          R |= on_max_x_boundary;
        }

      if(pt.y() <= 1)
        {
          R |= on_min_y_boundary;
        }

      if(pt.y() >= CoordinateConverterConstants::box_dim - 1)
        {
          R |= on_max_y_boundary;
        }

      return R;
    }

    static
    bool
    is_boundary_min_x(uint32_t b)
    {
      return b & on_min_x_boundary;
    }

    static
    bool
    is_boundary_max_x(uint32_t b)
    {
      return b & on_max_x_boundary;
    }

    static
    bool
    is_boundary_min_y(uint32_t b)
    {
      return b & on_min_y_boundary;
    }

    static
    bool
    is_boundary_max_y(uint32_t b)
    {
      return b & on_max_y_boundary;
    }

    static
    bool
    is_boundary_edge(uint32_t b0, uint32_t b1)
    {
      return (is_boundary_min_x(b0) && is_boundary_min_x(b1))
        || (is_boundary_max_x(b0) && is_boundary_max_x(b1))
        || (is_boundary_min_y(b0) && is_boundary_min_y(b1))
        || (is_boundary_max_y(b0) && is_boundary_max_y(b1));
    }

  private:
    static
    int
    clamp_int(int v)
    {
      v = fastuidraw::t_max(v, 1);
      v = fastuidraw::t_min(v, CoordinateConverterConstants::box_dim - 1);
      return v;
    }

    double m_delta_fudge;
    fastuidraw::dvec2 m_scale, m_translate;
  };

  enum
    {
      box_max_x_flag = 1,
      box_max_y_flag = 2,
      box_min_x_min_y = 0 | 0,
      box_min_x_max_y = 0 | box_max_y_flag,
      box_max_x_max_y = box_max_x_flag | box_max_y_flag,
      box_max_x_min_y = box_max_x_flag,
    };

  class SubPath
  {
  public:
    typedef fastuidraw::dvec2 SubContourPoint;
    typedef std::vector<SubContourPoint> SubContour;

    explicit
    SubPath(const fastuidraw::TessellatedPath &P);

    const std::vector<SubContour>&
    contours(void) const
    {
      return m_contours;
    }

    const fastuidraw::BoundingBox<double>&
    bounds(void) const
    {
      return m_bounds;
    }

    unsigned int
    total_points(void) const
    {
      return m_total_points;
    }

    fastuidraw::vecN<SubPath*, 2>
    split(int &splitting_coordinate) const;

  private:
    SubPath(const fastuidraw::BoundingBox<double> &bb, std::vector<SubContour> &contours);

    int
    choose_splitting_coordinate(fastuidraw::dvec2 &mid_pt) const;

    double
    nudge_splitting_coordinate(double v, int coordinate) const;

    static
    void
    copy_contour(SubContour &dst,
                 const fastuidraw::TessellatedPath &src, unsigned int C);

    static
    void
    split_contour(const SubContour &src,
                  int splitting_coordinate, double spitting_value,
                  SubContour &minC, SubContour &maxC);

    static
    fastuidraw::dvec2
    compute_spit_point(fastuidraw::dvec2 a, fastuidraw::dvec2 b,
                       int splitting_coordinate, double spitting_value);

    unsigned int m_total_points;
    fastuidraw::BoundingBox<double> m_bounds;
    std::vector<SubContour> m_contours;
  };

  class PointHoard:fastuidraw::noncopyable
  {
  public:
    typedef uint32_t ContourPoint;
    typedef std::vector<ContourPoint> Contour;
    typedef std::list<Contour> Path;

    explicit
    PointHoard(const fastuidraw::BoundingBox<double> &bounds,
               std::vector<fastuidraw::dvec2> &pts):
      m_converter(bounds.min_point(), bounds.max_point()),
      m_pts(pts)
    {
      assert(!bounds.empty());
    }

    unsigned int
    fetch(const fastuidraw::dvec2 &pt);

    fastuidraw::dvec2
    apply(unsigned int I, unsigned int fudge_count) const
    {
      fastuidraw::dvec2 r(m_ipts[I]);
      double fudge;

      fudge = static_cast<double>(fudge_count) * converter().fudge_delta();
      r.x() += fudge;
      r.y() += fudge;
      return r;
    }

    void
    generate_path(const SubPath &input, Path &output);

    const fastuidraw::dvec2&
    operator[](unsigned int v) const
    {
      assert(v < m_pts.size());
      return m_pts[v];
    }

    const fastuidraw::ivec2&
    ipt(unsigned int v) const
    {
      assert(v < m_ipts.size());
      return m_ipts[v];
    }

    const CoordinateConverter&
    converter(void) const
    {
      return m_converter;
    }

  private:
    void
    generate_contour(const SubPath::SubContour &input, Contour &output);

    CoordinateConverter m_converter;
    std::map<fastuidraw::ivec2, unsigned int> m_map;
    std::vector<fastuidraw::ivec2> m_ipts;
    std::vector<fastuidraw::dvec2> &m_pts;
  };

  class tesser:fastuidraw::noncopyable
  {
  protected:
    explicit
    tesser(PointHoard &points,
           BoundaryEdgeTracker &tr,
           int winding_offset);

    virtual
    ~tesser(void);

    void
    start(void);

    void
    stop(void);

    void
    add_path(const PointHoard::Path &P);

    void
    add_path_boundary(const SubPath &P);

    bool
    triangulation_failed(void)
    {
      return m_triangulation_failed;
    }

    virtual
    void
    on_begin_polygon(void) = 0;

    virtual
    void
    on_add_triangle(unsigned int v0, unsigned int v1, unsigned int v2) = 0;

    virtual
    FASTUIDRAW_GLUboolean
    fill_region(int winding_number) = 0;

    int
    current_winding(void)
    {
      return m_current_winding;
    }

  private:
    void
    add_contour(const PointHoard::Contour &C);

    static
    void
    begin_callBack(FASTUIDRAW_GLUenum type, int winding_number, void *tess);

    static
    void
    vertex_callBack(unsigned int vertex_data, void *tess);

    static
    void
    combine_callback(double x, double y, unsigned int data[4],
                     double weight[4],  unsigned int *outData,
                     void *tess);

    static
    FASTUIDRAW_GLUboolean
    winding_callBack(int winding_number, void *tess);

    bool
    temp_verts_non_degenerate_triangle(uint64_t &twice_area);

    BoundaryEdgeTracker &m_boundary_edge_tracker;
    unsigned int m_point_count;
    fastuidraw_GLUtesselator *m_tess;
    PointHoard &m_points;
    fastuidraw::vecN<unsigned int, 3> m_temp_verts;
    unsigned int m_temp_vert_count;
    bool m_triangulation_failed;
    int m_current_winding, m_winding_offset;
    bool m_current_winding_inited;
  };

  class non_zero_tesser:private tesser
  {
  public:
    static
    bool
    execute_path(PointHoard &points,
                 const PointHoard::Path &P,
                 const SubPath &path,
                 winding_index_hoard &hoard,
                 BoundaryEdgeTracker &tr)
    {
      non_zero_tesser NZ(points, P, path, hoard, tr);
      return NZ.triangulation_failed();
    }

  private:
    non_zero_tesser(PointHoard &points,
                    const PointHoard::Path &P,
                    const SubPath &path,
                    winding_index_hoard &hoard,
                    BoundaryEdgeTracker &tr);

    virtual
    void
    on_begin_polygon(void);

    virtual
    void
    on_add_triangle(unsigned int v0, unsigned int v1, unsigned int v2);

    virtual
    FASTUIDRAW_GLUboolean
    fill_region(int winding_number);

    winding_index_hoard &m_hoard;
    fastuidraw::reference_counted_ptr<per_winding_data> m_current_indices;
  };

  class zero_tesser:private tesser
  {
  public:
    static
    bool
    execute_path(PointHoard &points,
                 const PointHoard::Path &P,
                 const SubPath &path,
                 winding_index_hoard &hoard,
                 BoundaryEdgeTracker &tr)
    {
      zero_tesser Z(points, P, path, hoard, tr);
      return Z.triangulation_failed();
    }

  private:

    zero_tesser(PointHoard &points,
                const PointHoard::Path &P,
                const SubPath &path,
                winding_index_hoard &hoard,
                BoundaryEdgeTracker &tr);

    virtual
    void
    on_begin_polygon(void);

    virtual
    void
    on_add_triangle(unsigned int v0, unsigned int v1, unsigned int v2);

    virtual
    FASTUIDRAW_GLUboolean
    fill_region(int winding_number);

    fastuidraw::reference_counted_ptr<per_winding_data> &m_indices;
  };

  class builder:fastuidraw::noncopyable
  {
  public:
    explicit
    builder(uint32_t bd_mask, const SubPath &P,
            std::vector<fastuidraw::dvec2> &pts);

    ~builder();

    void
    fill_indices(std::vector<unsigned int> &indices,
                 std::map<int, fastuidraw::const_c_array<unsigned int> > &winding_map,
                 unsigned int &even_non_zero_start,
                 unsigned int &zero_start);

    bool
    triangulation_failed(void)
    {
      return m_failed;
    }

    const BoundaryEdgeTracker&
    boundary_edge_tracker(void) const
    {
      return m_boundary_edge_tracker;
    }

  private:
    winding_index_hoard m_hoard;
    PointHoard m_points;
    BoundaryEdgeTracker m_boundary_edge_tracker;
    bool m_failed;
  };

  class AttributeDataMerger:public fastuidraw::PainterAttributeDataFiller
  {
  public:
    AttributeDataMerger(const fastuidraw::PainterAttributeData &a,
                        const fastuidraw::PainterAttributeData &b,
                        bool common_chunking):
      m_a(a), m_b(b),
      m_common_chunking(common_chunking)
    {
    }

    virtual
    void
    compute_sizes(unsigned int &number_attributes,
                  unsigned int &number_indices,
                  unsigned int &number_attribute_chunks,
                  unsigned int &number_index_chunks,
                  unsigned int &number_z_increments) const;

    virtual
    void
    fill_data(fastuidraw::c_array<fastuidraw::PainterAttribute> attributes,
              fastuidraw::c_array<fastuidraw::PainterIndex> indices,
              fastuidraw::c_array<fastuidraw::const_c_array<fastuidraw::PainterAttribute> > attrib_chunks,
              fastuidraw::c_array<fastuidraw::const_c_array<fastuidraw::PainterIndex> > index_chunks,
              fastuidraw::c_array<unsigned int> zincrements,
              fastuidraw::c_array<int> index_adjusts) const;

  private:
    const fastuidraw::PainterAttributeData &m_a, &m_b;
    bool m_common_chunking;
  };

  class EdgeAttributeDataFiller:public fastuidraw::PainterAttributeDataFiller
  {
  public:
    explicit
    EdgeAttributeDataFiller(int min_winding, int max_winding,
                            const std::vector<fastuidraw::dvec2> *pts,
                            const std::vector<AAEdge> *edges):
      m_min_winding(min_winding),
      m_max_winding(max_winding),
      m_pts(*pts),
      m_edges(*edges)
    {}

    virtual
    void
    compute_sizes(unsigned int &number_attributes,
                  unsigned int &number_indices,
                  unsigned int &number_attribute_chunks,
                  unsigned int &number_index_chunks,
                  unsigned int &number_z_increments) const;
    virtual
    void
    fill_data(fastuidraw::c_array<fastuidraw::PainterAttribute> attributes,
              fastuidraw::c_array<fastuidraw::PainterIndex> indices,
              fastuidraw::c_array<fastuidraw::const_c_array<fastuidraw::PainterAttribute> > attrib_chunks,
              fastuidraw::c_array<fastuidraw::const_c_array<fastuidraw::PainterIndex> > index_chunks,
              fastuidraw::c_array<unsigned int> zincrements,
              fastuidraw::c_array<int> index_adjusts) const;

  private:
    void
    pack_attribute(const Edge &edge,
                   fastuidraw::c_array<fastuidraw::PainterAttribute> dst) const;

    int m_min_winding, m_max_winding;
    const std::vector<fastuidraw::dvec2> &m_pts;
    const std::vector<AAEdge> &m_edges;
  };

  class AttributeDataFiller:public fastuidraw::PainterAttributeDataFiller
  {
  public:
    std::vector<fastuidraw::dvec2> m_points;

    /* Carefully organize indices as follows:
       - first all elements with odd winding number
       - then all elements with even and non-zero winding number
       - then all element with zero winding number.
       By doing so, the following are continuous in the array:
       - non-zero
       - odd-even fill rule
       - complement of odd-even fill
       - complement of non-zero
     */
    std::vector<unsigned int> m_indices;
    fastuidraw::const_c_array<unsigned int> m_nonzero_winding_indices;
    fastuidraw::const_c_array<unsigned int> m_zero_winding_indices;
    fastuidraw::const_c_array<unsigned int> m_odd_winding_indices;
    fastuidraw::const_c_array<unsigned int> m_even_winding_indices;

    /* m_per_fill[w] gives the indices to the triangles
       with the winding number w. The value points into
       indices
    */
    std::map<int, fastuidraw::const_c_array<unsigned int> > m_per_fill;

    virtual
    void
    compute_sizes(unsigned int &number_attributes,
                  unsigned int &number_indices,
                  unsigned int &number_attribute_chunks,
                  unsigned int &number_index_chunks,
                  unsigned int &number_z_increments) const;
    virtual
    void
    fill_data(fastuidraw::c_array<fastuidraw::PainterAttribute> attributes,
              fastuidraw::c_array<fastuidraw::PainterIndex> indices,
              fastuidraw::c_array<fastuidraw::const_c_array<fastuidraw::PainterAttribute> > attrib_chunks,
              fastuidraw::c_array<fastuidraw::const_c_array<fastuidraw::PainterIndex> > index_chunks,
              fastuidraw::c_array<unsigned int> zincrements,
              fastuidraw::c_array<int> index_adjusts) const;

    static
    fastuidraw::PainterAttribute
    generate_attribute(const fastuidraw::dvec2 &src)
    {
      fastuidraw::PainterAttribute dst;

      dst.m_attrib0 = fastuidraw::pack_vec4(src.x(), src.y(), 0.0f, 0.0f);
      dst.m_attrib1 = fastuidraw::uvec4(0u, 0u, 0u, 0u);
      dst.m_attrib2 = fastuidraw::uvec4(0u, 0u, 0u, 0u);

      return dst;
    }
  };

  class ScratchSpacePrivate
  {
  public:
    std::vector<fastuidraw::vec3> m_adjusted_clip_eqs;
    std::vector<fastuidraw::vec2> m_clipped_rect;

    fastuidraw::vecN<std::vector<fastuidraw::vec2>, 2> m_clip_scratch_vec2s;
    std::vector<float> m_clip_scratch_floats;
  };

  class SubsetPrivate
  {
  public:
    ~SubsetPrivate(void);

    unsigned int
    select_subsets(ScratchSpacePrivate &scratch,
                   fastuidraw::const_c_array<fastuidraw::vec3> clip_equations,
                   const fastuidraw::float3x3 &clip_matrix_local,
                   unsigned int max_attribute_cnt,
                   unsigned int max_index_cnt,
                   fastuidraw::c_array<unsigned int> dst);

    void
    make_ready(void);

    fastuidraw::const_c_array<int>
    winding_numbers(void)
    {
      assert(m_painter_data != nullptr);
      return fastuidraw::make_c_array(m_winding_numbers);
    }

    fastuidraw::const_c_array<int>
    winding_neighbors(int w) const
    {
      unsigned int i;

      assert(m_fuzz_painter_data != NULL);
      i = signed_to_unsigned(w);
      return (i < m_winding_neighbors.size()) ?
        fastuidraw::make_c_array(m_winding_neighbors[i]) :
        fastuidraw::const_c_array<int>();
    }

    const fastuidraw::PainterAttributeData&
    painter_data(void)
    {
      assert(m_painter_data != nullptr);
      return *m_painter_data;
    }

    const fastuidraw::PainterAttributeData&
    fuzz_painter_data(void)
    {
      assert(m_fuzz_painter_data != NULL);
      return *m_fuzz_painter_data;
    }

    static
    SubsetPrivate*
    create_root_subset(SubPath *P, std::vector<SubsetPrivate*> &out_values);

  private:

    SubsetPrivate(SubsetPrivate *parent, SubPath *P, int max_recursion,
                  std::vector<SubsetPrivate*> &out_values,
                  int child_id);

    void
    select_subsets_implement(ScratchSpacePrivate &scratch,
                             fastuidraw::c_array<unsigned int> dst,
                             unsigned int max_attribute_cnt,
                             unsigned int max_index_cnt,
                             unsigned int &current);

    void
    select_subsets_all_unculled(fastuidraw::c_array<unsigned int> dst,
                                unsigned int max_attribute_cnt,
                                unsigned int max_index_cnt,
                                unsigned int &current);

    void
    make_ready_from_children(void);

    void
    make_ready_from_sub_path(void);

    void
    assign_neighbor_values(SubsetPrivate *parent, int child_id);

    static
    void
    merge_winding_lists(fastuidraw::const_c_array<int> inA,
                        fastuidraw::const_c_array<int> inB,
                        std::vector<int> *out);

    uint32_t
    compute_bd_mask_value(SubsetPrivate *parent, int child_id);

    /* m_ID represents an index into the std::vector<>
       passed into create_hierarchy() where this element
       is found.
     */
    unsigned int m_ID;

    /* The bounds of this SubsetPrivate used in
       select_subsets().
     */
    fastuidraw::BoundingBox<double> m_bounds;
    fastuidraw::BoundingBox<float> m_bounds_f;

    /* if this SubsetPrivate has children then
       m_painter_data is made by "merging" the
       data of m_painter_data from m_children[0]
       and m_children[1]. We do this merging so
       that we can avoid recursing if the entirity
       of the bounding box is contained in the
       clipping region.
     */
    fastuidraw::PainterAttributeData *m_painter_data;
    std::vector<int> m_winding_numbers;

    fastuidraw::PainterAttributeData *m_fuzz_painter_data;
    AAEdgeListCounter m_aa_edge_list_counter;
    std::vector<std::vector<int> > m_winding_neighbors;

    bool m_sizes_ready;
    unsigned int m_num_attributes;
    unsigned int m_largest_index_block;

    /* m_sub_path is non-nullptr only if this SubsetPrivate
       has no children. In addition, it is set to nullptr
       and deleted when m_painter_data is created from
       it.
     */
    SubPath *m_sub_path;
    fastuidraw::vecN<SubsetPrivate*, 2> m_children;
    int m_splitting_coordinate;

    /* mask to bitwise-and with teh return value to
       CoordinateConverter::compute_boundary_bits().
       This is for the purpose of picking up AA-edges
       for the sides of a Subset (if any) that do
       not have nighbors.
     */
    uint32_t m_bd_mask;
  };

  class FilledPathPrivate
  {
  public:
    explicit
    FilledPathPrivate(const fastuidraw::TessellatedPath &P);

    ~FilledPathPrivate();

    SubsetPrivate *m_root;
    std::vector<SubsetPrivate*> m_subsets;
  };
}

/////////////////////////////////
// EdgeData methods
fastuidraw::const_c_array<EdgeData::per_entry>
EdgeData::
filtered_entries(void) const
{
  if(!m_filtered)
    {
      std::vector<EdgeData::per_entry> tmp;

      m_filtered = true;
      std::sort(m_entries.begin(), m_entries.end(), compare_entry_winding);

      /* if an edge has two (or more) elements with the same winding,
         then we regard the edge as an internal edge and throw it
         away.
       */
      for(unsigned int i = 0, endi = m_entries.size(); i < endi;)
        {
          unsigned int ct, start;
          for(ct = 0, start = i; i < endi && m_entries[i].m_winding == m_entries[start].m_winding; ++ct, ++i)
            {}

          assert(ct >= 1);
          if(ct == 1)
            {
              tmp.push_back(m_entries[start]);
            }
        }

      std::sort(tmp.begin(), tmp.end(), compare_entry_reverse_area);
      if(tmp.size() > 2)
        {
          tmp.resize(2);
        }
      tmp.swap(m_entries);
    }
  return fastuidraw::make_c_array(m_entries);
}

void
EdgeData::
add_winding(uint64_t twice_area, int w, unsigned int v)
{
  per_entry p;

  assert(twice_area > 0);
  assert(!m_filtered);
  p.m_twice_area = twice_area;
  p.m_winding = w;
  p.m_vertex = v;
  m_entries.push_back(p);
}

///////////////////////////////
// BoundaryEdgeTracker methods
void
BoundaryEdgeTracker::
record_triangle_edge(int w, uint64_t twice_area,
                     unsigned int a, unsigned int b,
                     unsigned int opposite,
                     uint32_t abits, uint32_t bbits)
{
  if(a != b && !CoordinateConverter::is_boundary_edge(abits, bbits))
    {
      Edge E(a, b);
      m_data[E].add_winding(twice_area, w, opposite);
    }
}

void
BoundaryEdgeTracker::
record_triangle(int w, uint64_t twice_area,
                unsigned int v0, unsigned int v1, unsigned int v2)
{
  uint32_t v0bits, v1bits, v2bits;

  v0bits = m_bd_mask & CoordinateConverter::compute_boundary_bits(m_pts.ipt(v0));
  v1bits = m_bd_mask & CoordinateConverter::compute_boundary_bits(m_pts.ipt(v1));
  v2bits = m_bd_mask & CoordinateConverter::compute_boundary_bits(m_pts.ipt(v2));

  record_triangle_edge(w, twice_area, v0, v1, v2, v0bits, v1bits);
  record_triangle_edge(w, twice_area, v1, v2, v0, v1bits, v2bits);
  record_triangle_edge(w, twice_area, v2, v0, v1, v2bits, v0bits);
}

void
BoundaryEdgeTracker::
create_aa_edges(AAEdgeList &out_aa_edges) const
{
  /* basic idea: take the first two elements
     with the biggest twice_area.
   */
  for(std::map<Edge, EdgeData>::const_iterator iter = m_data.begin(),
        end = m_data.end(); iter != end; ++iter)
    {
      Edge edge(iter->first);
      const EdgeData &data(iter->second);
      fastuidraw::const_c_array<EdgeData::per_entry> entries(data.filtered_entries());

      if(!entries.empty())
        {
          /* we take the two largest, which means the
             first two elements from entries()
           */
          AAEdge aa_edge(edge);
          for(unsigned int i = 0; i < entries.size(); ++i)
            {
              aa_edge.add_entry(entries[i]);
            }

          if(!aa_edge.internal_edge())
            {
              out_aa_edges.add_edge(aa_edge);
            }
        }
    }

}

/////////////////////////////////////
// SubPath methods
SubPath::
SubPath(const fastuidraw::BoundingBox<double> &bb,
        std::vector<SubContour> &contours):
  m_total_points(0),
  m_bounds(bb)
{
  m_contours.swap(contours);
  for(std::vector<SubContour>::const_iterator c_iter = m_contours.begin(),
        c_end = m_contours.end(); c_iter != c_end; ++c_iter)
    {
      m_total_points += c_iter->size();
    }
}

SubPath::
SubPath(const fastuidraw::TessellatedPath &P):
  m_total_points(0),
  m_bounds(fastuidraw::dvec2(P.bounding_box_min()),
           fastuidraw::dvec2(P.bounding_box_max())),
  m_contours(P.number_contours())
{
  for(unsigned int c = 0, endc = m_contours.size(); c < endc; ++c)
    {
      copy_contour(m_contours[c], P, c);
      m_total_points += m_contours[c].size();
    }
}

void
SubPath::
copy_contour(SubContour &dst,
             const fastuidraw::TessellatedPath &src, unsigned int C)
{
  for(unsigned int e = 0, ende = src.number_edges(C); e < ende; ++e)
    {
      fastuidraw::range_type<unsigned int> R;

      R = src.edge_range(C, e);
      dst.push_back(SubContourPoint(src.point_data()[R.m_begin].m_p));
      for(unsigned int v = R.m_begin + 1; v + 1 < R.m_end; ++v)
        {
          SubContourPoint pt(src.point_data()[v].m_p);
          dst.push_back(pt);
        }
    }
}

int
SubPath::
choose_splitting_coordinate(fastuidraw::dvec2 &mid_pt) const
{
  /* do not allow the box to be too far from being a square.
     TODO: if the balance of points heavily favors the other
     side, we should ignore the size_max_ratio. Perhaps a
     wieght factor between the different in # of points
     of the sides and the ratio?
   */
  if(SubsetConstants::size_max_ratio > 0.0f)
    {
      fastuidraw::dvec2 wh;
      wh = m_bounds.max_point() - m_bounds.min_point();
      if(wh.x() >= SubsetConstants::size_max_ratio * wh.y())
        {
          return 0;
        }
      else if(wh.y() >= SubsetConstants::size_max_ratio * wh.x())
        {
          return 1;
        }
    }

  /* first find which of splitting in X or splitting in Y
     is optimal.
   */
  fastuidraw::ivec2 number_points_before(0, 0);
  fastuidraw::ivec2 number_points_after(0, 0);
  fastuidraw::ivec2 number_points;

  for(std::vector<SubContour>::const_iterator c_iter = m_contours.begin(),
        c_end = m_contours.end(); c_iter != c_end; ++c_iter)
    {
      fastuidraw::vec2 prev_pt(c_iter->back());
      for(SubContour::const_iterator iter = c_iter->begin(),
            end = c_iter->end(); iter != end; ++iter)
        {
          fastuidraw::vec2 pt(*iter);
          for(int i = 0; i < 2; ++i)
            {
              bool prev_b, b;

              prev_b = prev_pt[i] < mid_pt[i];
              b = pt[i] < mid_pt[i];

              if(b || pt[i] == mid_pt[i])
                {
                  ++number_points_before[i];
                }

              if(!b || pt[i] == mid_pt[i])
                {
                  ++number_points_after[i];
                }

              if(prev_pt[i] != mid_pt[i] && prev_b != b)
                {
                  ++number_points_before[i];
                  ++number_points_after[i];
                }
            }
          prev_pt = pt;
        }
    }

  /* choose a splitting that:
      - minimizes number_points_before[i] + number_points_after[i]
   */
  number_points = number_points_before + number_points_after;
  if(number_points.x() < number_points.y())
    {
      mid_pt[0] = nudge_splitting_coordinate(mid_pt[0], 0);
      return 0;
    }
  else
    {
      mid_pt[1] = nudge_splitting_coordinate(mid_pt[1], 1);
      return 1;
    }
}

double
SubPath::
nudge_splitting_coordinate(double v, int coordinate) const
{
  std::vector<double> values;
  for(unsigned int i = 0, endi = m_contours.size(); i < endi; ++i)
    {
      for(SubContour::const_iterator iter = m_contours[i].begin(),
            end = m_contours[i].end(); iter != end; ++iter)
        {
          values.push_back((*iter)[coordinate]);
        }
    }
  std::sort(values.begin(), values.end());

  std::vector<double>::const_iterator iter, prev;

  /* find the first element, *iter, so that
   * *iter >= v
   */
  iter = std::lower_bound(values.begin(), values.end(), v);
  if(iter == values.end())
    {
      //all element smaller than v;
      //won't hit the point any where
      //near.
      return v;
    }

  if(iter == values.begin())
    {
      //the first element is v, i.e. all
      //elements are atleast v, nudge v back
      //a little to make sure it does not
      //hit.
      return v;
    }

  prev = iter;
  --prev;

  float r;
  r = 0.5 * (*prev + *iter);

  return r;
}

fastuidraw::dvec2
SubPath::
compute_spit_point(fastuidraw::dvec2 a, fastuidraw::dvec2 b,
                   int splitting_coordinate, double splitting_value)
{
  double t, n, d, aa, bb;
  fastuidraw::dvec2 return_value;

  n = splitting_value - a[splitting_coordinate];
  d = b[splitting_coordinate] - a[splitting_coordinate];
  t = n / d;

  return_value[splitting_coordinate] = splitting_value;

  aa = a[1 - splitting_coordinate];
  bb = b[1 - splitting_coordinate];
  return_value[1 - splitting_coordinate] = (1.0 - t) * aa + t * bb;

  return return_value;
}

void
SubPath::
split_contour(const SubContour &src,
              int splitting_coordinate, double splitting_value,
              SubContour &C0, SubContour &C1)
{
  SubContourPoint prev_pt(src.back());
  for(SubContour::const_iterator iter = src.begin(),
        end = src.end(); iter != end; ++iter)
    {
      bool b0, prev_b0;
      bool b1, prev_b1;
      fastuidraw::dvec2 split_pt;
      const SubContourPoint &pt(*iter);

      prev_b0 = prev_pt[splitting_coordinate] <= splitting_value;
      b0 = pt[splitting_coordinate] <= splitting_value;

      prev_b1 = prev_pt[splitting_coordinate] >= splitting_value;
      b1 = pt[splitting_coordinate] >= splitting_value;

      if(prev_b0 != b0 || prev_b1 != b1)
        {
          split_pt = compute_spit_point(prev_pt, pt,
                                        splitting_coordinate, splitting_value);
        }

      if(prev_b0 != b0)
        {
          SubContourPoint s(split_pt);
          C0.push_back(s);
        }

      if(b0)
        {
          C0.push_back(pt);
        }

      if(prev_b1 != b1)
        {
          SubContourPoint s(split_pt);
          C1.push_back(s);
        }

      if(b1)
        {
          C1.push_back(pt);
        }

      prev_pt = pt;
    }
}

fastuidraw::vecN<SubPath*, 2>
SubPath::
split(int &splitting_coordinate) const
{
<<<<<<< HEAD
  fastuidraw::vecN<SubPath*, 2> return_value(NULL, NULL);
  fastuidraw::dvec2 mid_pt;
=======
  fastuidraw::vecN<SubPath*, 2> return_value(nullptr, nullptr);
  fastuidraw::vec2 mid_pt;
>>>>>>> 4c366205

  mid_pt = 0.5 * (m_bounds.max_point() + m_bounds.min_point());
  splitting_coordinate = choose_splitting_coordinate(mid_pt);

  /* now split each contour.
   */
  fastuidraw::dvec2 B0_max, B1_min;
  B0_max[1 - splitting_coordinate] = m_bounds.max_point()[1 - splitting_coordinate];
  B0_max[splitting_coordinate] = mid_pt[splitting_coordinate];

  B1_min[1 - splitting_coordinate] = m_bounds.min_point()[1 - splitting_coordinate];
  B1_min[splitting_coordinate] = mid_pt[splitting_coordinate];

  fastuidraw::BoundingBox<double> B0(m_bounds.min_point(), B0_max);
  fastuidraw::BoundingBox<double> B1(B1_min, m_bounds.max_point());
  std::vector<SubContour> C0, C1;

  C0.reserve(m_contours.size());
  C1.reserve(m_contours.size());
  for(std::vector<SubContour>::const_iterator c_iter = m_contours.begin(),
        c_end = m_contours.end(); c_iter != c_end; ++c_iter)
    {
      C0.push_back(SubContour());
      C1.push_back(SubContour());
      split_contour(*c_iter, splitting_coordinate,
                    mid_pt[splitting_coordinate],
                    C0.back(), C1.back());

      if(C0.back().empty())
        {
          C0.pop_back();
        }

      if(C1.back().empty())
        {
          C1.pop_back();
        }
    }

  return_value[0] = FASTUIDRAWnew SubPath(B0, C0);
  return_value[1] = FASTUIDRAWnew SubPath(B1, C1);

  return return_value;
}

//////////////////////////////////////
// PointHoard methods
unsigned int
PointHoard::
fetch(const fastuidraw::dvec2 &pt)
{
  std::map<fastuidraw::ivec2, unsigned int>::iterator iter;
  fastuidraw::ivec2 ipt;
  unsigned int return_value;

  assert(m_pts.size() == m_ipts.size());

  ipt = m_converter.iapply(pt);
  iter = m_map.find(ipt);
  if(iter != m_map.end())
    {
      return_value = iter->second;
    }
  else
    {
      return_value = m_pts.size();
      m_pts.push_back(pt);
      m_ipts.push_back(ipt);
      m_map[ipt] = return_value;
    }
  return return_value;
}

void
PointHoard::
generate_path(const SubPath &input, Path &output)
{
  output.clear();
  const std::vector<SubPath::SubContour> &contours(input.contours());
  for(std::vector<SubPath::SubContour>::const_iterator iter = contours.begin(),
        end = contours.end(); iter != end; ++iter)
    {
      const SubPath::SubContour &C(*iter);
      output.push_back(Contour());
      generate_contour(C, output.back());
    }
}



void
PointHoard::
generate_contour(const SubPath::SubContour &C, Contour &output)
{
  for(unsigned int v = 0, endv = C.size(); v < endv; ++v)
    {
      unsigned int I;

      I = fetch(C[v]);
      output.push_back(ContourPoint(I));
    }
}

////////////////////////////////////////
// tesser methods
tesser::
tesser(PointHoard &points, BoundaryEdgeTracker &tr,
       int winding_offset):
  m_boundary_edge_tracker(tr),
  m_point_count(0),
  m_points(points),
  m_triangulation_failed(false),
  m_current_winding(0),
  m_winding_offset(winding_offset),
  m_current_winding_inited(false)
{
  m_tess = fastuidraw_gluNewTess;
  fastuidraw_gluTessCallbackBegin(m_tess, &begin_callBack);
  fastuidraw_gluTessCallbackVertex(m_tess, &vertex_callBack);
  fastuidraw_gluTessCallbackCombine(m_tess, &combine_callback);
  fastuidraw_gluTessCallbackFillRule(m_tess, &winding_callBack);
  fastuidraw_gluTessPropertyBoundaryOnly(m_tess, FASTUIDRAW_GLU_FALSE);
}

tesser::
~tesser(void)
{
  fastuidraw_gluDeleteTess(m_tess);
}


void
tesser::
start(void)
{
  fastuidraw_gluTessBeginPolygon(m_tess, this);
}

void
tesser::
stop(void)
{
  fastuidraw_gluTessEndPolygon(m_tess);
}

void
tesser::
add_path(const PointHoard::Path &P)
{
  for(PointHoard::Path::const_iterator iter = P.begin(),
        end = P.end(); iter != end; ++iter)
    {
      add_contour(*iter);
    }
}

void
tesser::
add_contour(const PointHoard::Contour &C)
{
  assert(!C.empty());

  fastuidraw_gluTessBeginContour(m_tess, FASTUIDRAW_GLU_TRUE);
  for(unsigned int v = 0, endv = C.size(); v < endv; ++v)
    {
      fastuidraw::vecN<double, 2> p;
      PointHoard::ContourPoint I;

      /* TODO: Incrementing the amount by which to apply
         fudge is not the correct thing to do. Rather, we
         should only increment and apply fudge on overlapping
         and degenerate edges.
      */
      I = C[v];
      p = m_points.apply(I, m_point_count);
      ++m_point_count;

      fastuidraw_gluTessVertex(m_tess, p.x(), p.y(), I);
    }
  fastuidraw_gluTessEndContour(m_tess);
}

void
tesser::
add_path_boundary(const SubPath &P)
{
  fastuidraw::dvec2 pmin, pmax;
  unsigned int vertex_ids[4];
  const unsigned int src[4] =
    {
      box_min_x_min_y,
      box_min_x_max_y,
      box_max_x_max_y,
      box_max_x_min_y,
    };

  pmin = P.bounds().min_point();
  pmax = P.bounds().max_point();

  fastuidraw_gluTessBeginContour(m_tess, FASTUIDRAW_GLU_TRUE);
  for(unsigned int i = 0; i < 4; ++i)
    {
      double x, y;
      unsigned int k;
      fastuidraw::dvec2 p;

      k = src[i];
      if(k & box_max_x_flag)
        {
          x = static_cast<double>(CoordinateConverterConstants::box_dim);
          p.x() = pmax.x();
        }
      else
        {
          x = 0.0;
          p.x() = pmin.x();
        }

      if(k & box_max_y_flag)
        {
          y = static_cast<double>(CoordinateConverterConstants::box_dim);
          p.y() = pmax.y();
        }
      else
        {
          y = 0.0;
          p.y() = pmin.y();
        }
      vertex_ids[k] = m_points.fetch(p);
      fastuidraw_gluTessVertex(m_tess, x, y, vertex_ids[k]);
    }

  fastuidraw_gluTessEndContour(m_tess);
}

bool
tesser::
temp_verts_non_degenerate_triangle(uint64_t &twice_area)
{
  if(m_temp_verts[0] == m_temp_verts[1]
     || m_temp_verts[0] == m_temp_verts[2]
     || m_temp_verts[1] == m_temp_verts[2])
    {
      return false;
    }

  fastuidraw::i64vec2 p0(m_points.ipt(m_temp_verts[0]));
  fastuidraw::i64vec2 p1(m_points.ipt(m_temp_verts[1]));
  fastuidraw::i64vec2 p2(m_points.ipt(m_temp_verts[2]));
  fastuidraw::i64vec2 v(p1 - p0), w(p2 - p0);

  twice_area = fastuidraw::t_abs(v.x() * w.y() - v.y() * w.x());
  if(twice_area == 0)
    {
      return false;
    }

  fastuidraw::i64vec2 u(p2 - p1);
  double vmag, wmag, umag, two_area(twice_area);
  const double min_height(CoordinateConverterConstants::min_height);

  vmag = fastuidraw::t_sqrt(static_cast<double>(dot(v, v)));
  wmag = fastuidraw::t_sqrt(static_cast<double>(dot(w, w)));
  umag = fastuidraw::t_sqrt(static_cast<double>(dot(u, u)));

  /* the distance from an edge to the 3rd
     point is given as twice the area divided
     by the length of the edge. We ask that
     the distance is atleast 1.
   */
  if(two_area < min_height * vmag
     || two_area < min_height * wmag
     || two_area < min_height * umag)
    {
      twice_area = 0u;
      return false;
    }

  return true;
}

void
tesser::
begin_callBack(FASTUIDRAW_GLUenum type, int winding_number, void *tess)
{
  tesser *p;
  p = static_cast<tesser*>(tess);
  assert(FASTUIDRAW_GLU_TRIANGLES == type);
  FASTUIDRAWunused(type);

  p->m_temp_vert_count = 0;
  if(!p->m_current_winding_inited || p->m_current_winding != winding_number)
    {
      p->m_current_winding_inited = true;
      p->m_current_winding = winding_number;
      p->on_begin_polygon();
    }
}

void
tesser::
vertex_callBack(unsigned int vertex_id, void *tess)
{
  tesser *p;
  p = static_cast<tesser*>(tess);

  if(vertex_id == FASTUIDRAW_GLU_nullptr_CLIENT_ID)
    {
      p->m_triangulation_failed = true;
    }

  /* Cache adds vertices in groups of 3 (triangles),
     then if all vertices are NOT FASTUIDRAW_GLU_nullptr_CLIENT_ID,
     then add them.
   */
  p->m_temp_verts[p->m_temp_vert_count] = vertex_id;
  p->m_temp_vert_count++;
  if(p->m_temp_vert_count == 3)
    {
      uint64_t twice_area(0u);
      p->m_temp_vert_count = 0;
      /*
        if vertex_id is FASTUIDRAW_GLU_nullptr_CLIENT_ID, that means
        the triangle is junked.
      */
<<<<<<< HEAD
      if(p->m_temp_verts[0] != FASTUIDRAW_GLU_NULL_CLIENT_ID
         && p->m_temp_verts[1] != FASTUIDRAW_GLU_NULL_CLIENT_ID
         && p->m_temp_verts[2] != FASTUIDRAW_GLU_NULL_CLIENT_ID
         && p->temp_verts_non_degenerate_triangle(twice_area))
=======
      if(p->m_temp_verts[0] != FASTUIDRAW_GLU_nullptr_CLIENT_ID
         && p->m_temp_verts[1] != FASTUIDRAW_GLU_nullptr_CLIENT_ID
         && p->m_temp_verts[2] != FASTUIDRAW_GLU_nullptr_CLIENT_ID
         && p->temp_verts_non_degenerate_triangle())
>>>>>>> 4c366205
        {
          assert(twice_area > 0);
          p->m_boundary_edge_tracker.record_triangle(p->current_winding() + p->m_winding_offset,
                                                     twice_area,
                                                     p->m_temp_verts[0],
                                                     p->m_temp_verts[1],
                                                     p->m_temp_verts[2]);
          p->on_add_triangle(p->m_temp_verts[0],
                             p->m_temp_verts[1],
                             p->m_temp_verts[2]);
        }
    }
}

void
tesser::
combine_callback(double x, double y, unsigned int data[4],
                 double weight[4],  unsigned int *outData,
                 void *tess)
{
  FASTUIDRAWunused(x);
  FASTUIDRAWunused(y);

  tesser *p;
  unsigned int v;
  Edge e0(data[0], data[1]);
  Edge e1(data[2], data[3]);
  fastuidraw::dvec2 pt(0.0, 0.0);

  p = static_cast<tesser*>(tess);
  for(unsigned int i = 0; i < 4; ++i)
    {
      if(data[i] != FASTUIDRAW_GLU_nullptr_CLIENT_ID)
        {
          pt += weight[i] * p->m_points[data[i]];
        }
    }
  v = p->m_points.fetch(pt);

  //p->m_boundary_edge_tracker.split_edge(e0, v, e1);
  //p->m_boundary_edge_tracker.split_edge(e1, v, e0);

  *outData = v;
}

FASTUIDRAW_GLUboolean
tesser::
winding_callBack(int winding_number, void *tess)
{
  tesser *p;
  FASTUIDRAW_GLUboolean return_value;

  p = static_cast<tesser*>(tess);
  return_value = p->fill_region(winding_number);
  return return_value;
}

///////////////////////////////////
// non_zero_tesser methods
non_zero_tesser::
non_zero_tesser(PointHoard &points,
                const PointHoard::Path &P,
                const SubPath &path,
                winding_index_hoard &hoard,
                BoundaryEdgeTracker &tr):
  tesser(points, tr, 0),
  m_hoard(hoard)
{
  start();
  add_path(P);
  stop();
  FASTUIDRAWunused(path);
}

void
non_zero_tesser::
on_begin_polygon(void)
{
  int w(current_winding());

  fastuidraw::reference_counted_ptr<per_winding_data> &h(m_hoard[w]);
  if(!h)
    {
      h = FASTUIDRAWnew per_winding_data();
    }
  m_current_indices = h;
}

void
non_zero_tesser::
on_add_triangle(unsigned int v0, unsigned int v1, unsigned int v2)
{
  m_current_indices->add_index(v0);
  m_current_indices->add_index(v1);
  m_current_indices->add_index(v2);
}


FASTUIDRAW_GLUboolean
non_zero_tesser::
fill_region(int winding_number)
{
  return winding_number != 0 ?
    FASTUIDRAW_GLU_TRUE :
    FASTUIDRAW_GLU_FALSE;
}

///////////////////////////////
// zero_tesser methods
zero_tesser::
zero_tesser(PointHoard &points,
            const PointHoard::Path &P,
            const SubPath &path,
            winding_index_hoard &hoard,
            BoundaryEdgeTracker &tr):
  tesser(points, tr, 1),
  m_indices(hoard[0])
{
  if(!m_indices)
    {
      m_indices = FASTUIDRAWnew per_winding_data();
    }

  start();
  add_path(P);
  add_path_boundary(path);
  stop();
}

void
zero_tesser::
on_begin_polygon(void)
{
  assert(current_winding() == -1);
}

void
zero_tesser::
on_add_triangle(unsigned int v0, unsigned int v1, unsigned int v2)
{
  m_indices->add_index(v0);
  m_indices->add_index(v1);
  m_indices->add_index(v2);
}

FASTUIDRAW_GLUboolean
zero_tesser::
fill_region(int winding_number)
{
  return winding_number == -1 ?
    FASTUIDRAW_GLU_TRUE :
    FASTUIDRAW_GLU_FALSE;
}

/////////////////////////////////////////
// builder methods
builder::
builder(uint32_t bd_mask, const SubPath &P,
        std::vector<fastuidraw::dvec2> &points):
  m_points(P.bounds(), points),
  m_boundary_edge_tracker(bd_mask, &m_points)
{
  bool failZ, failNZ;
  PointHoard::Path path;

  m_points.generate_path(P, path);
  failNZ = non_zero_tesser::execute_path(m_points, path, P, m_hoard, m_boundary_edge_tracker);
  failZ = zero_tesser::execute_path(m_points, path, P, m_hoard,
                                    m_boundary_edge_tracker);
  m_failed = failNZ || failZ;
}

builder::
~builder()
{
}

void
builder::
fill_indices(std::vector<unsigned int> &indices,
             std::map<int, fastuidraw::const_c_array<unsigned int> > &winding_map,
             unsigned int &even_non_zero_start,
             unsigned int &zero_start)
{
  winding_index_hoard::iterator iter, end;
  unsigned int total(0), num_odd(0), num_even_non_zero(0), num_zero(0);

  /* compute number indices needed */
  for(iter = m_hoard.begin(), end = m_hoard.end(); iter != end; ++iter)
    {
      unsigned int cnt;

      cnt = iter->second->count();
      total += cnt;
      if(iter->first == 0)
        {
          num_zero += cnt;
        }
      else if (is_even(iter->first))
        {
          num_even_non_zero += cnt;
        }
      else
        {
          num_odd += cnt;
        }
    }

  /* pack as follows:
      - odd
      - even non-zero
      - zero
   */
  unsigned int current_odd(0), current_even_non_zero(num_odd);
  unsigned int current_zero(num_even_non_zero + num_odd);

  indices.resize(total);
  for(iter = m_hoard.begin(), end = m_hoard.end(); iter != end; ++iter)
    {
      if(iter->first == 0)
        {
          if(iter->second->count() > 0)
            {
              iter->second->fill_at(current_zero,
                                    fastuidraw::make_c_array(indices),
                                    winding_map[iter->first]);
            }
        }
      else if(is_even(iter->first))
        {
          if(iter->second->count() > 0)
            {
              iter->second->fill_at(current_even_non_zero,
                                    fastuidraw::make_c_array(indices),
                                    winding_map[iter->first]);
            }
        }
      else
        {
          if(iter->second->count() > 0)
            {
              iter->second->fill_at(current_odd,
                                    fastuidraw::make_c_array(indices),
                                    winding_map[iter->first]);
            }
        }
    }

  assert(current_zero == total);
  assert(current_odd == num_odd);
  assert(current_even_non_zero == current_odd + num_even_non_zero);

  even_non_zero_start = num_odd;
  zero_start = current_odd + num_even_non_zero;

}

////////////////////////////////
// AttributeDataMerger methods
void
AttributeDataMerger::
compute_sizes(unsigned int &number_attributes,
              unsigned int &number_indices,
              unsigned int &number_attribute_chunks,
              unsigned int &number_index_chunks,
              unsigned int &number_z_increments) const
{
  number_z_increments = 0;

  number_attribute_chunks = fastuidraw::t_max(m_a.attribute_data_chunks().size(),
                                              m_b.attribute_data_chunks().size());
  number_attributes = 0;
  for(unsigned int c = 0; c < number_attribute_chunks; ++c)
    {
      unsigned int a_sz, b_sz;

      a_sz = m_a.attribute_data_chunk(c).size();
      b_sz = m_b.attribute_data_chunk(c).size();
      number_attributes += (a_sz + b_sz);
    }

  number_index_chunks = fastuidraw::t_max(m_a.index_data_chunks().size(),
                                          m_b.index_data_chunks().size());
  number_indices = 0;
  for(unsigned int c = 0; c < number_index_chunks; ++c)
    {
      unsigned int a_sz, b_sz;

      a_sz = m_a.index_data_chunk(c).size();
      b_sz = m_b.index_data_chunk(c).size();
      number_indices += (a_sz + b_sz);
    }
}


void
AttributeDataMerger::
fill_data(fastuidraw::c_array<fastuidraw::PainterAttribute> attributes,
          fastuidraw::c_array<fastuidraw::PainterIndex> indices,
          fastuidraw::c_array<fastuidraw::const_c_array<fastuidraw::PainterAttribute> > attrib_chunks,
          fastuidraw::c_array<fastuidraw::const_c_array<fastuidraw::PainterIndex> > index_chunks,
          fastuidraw::c_array<unsigned int> zincrements,
          fastuidraw::c_array<int> index_adjusts) const
{
  FASTUIDRAWunused(zincrements);

  for(unsigned int i = 0, dst_offset = 0; i < attrib_chunks.size(); ++i)
    {
      fastuidraw::c_array<fastuidraw::PainterAttribute> dst;
      fastuidraw::const_c_array<fastuidraw::PainterAttribute> src;
      unsigned int start(dst_offset), size(0);

      src = m_a.attribute_data_chunk(i);
      if(!src.empty())
        {
          dst = attributes.sub_array(dst_offset, src.size());
          dst_offset += dst.size();
          size += dst.size();
          std::copy(src.begin(), src.end(), dst.begin());
        }

      src = m_b.attribute_data_chunk(i);
      if(!src.empty())
        {
          dst = attributes.sub_array(dst_offset, src.size());
          dst_offset += dst.size();
          size += dst.size();
          std::copy(src.begin(), src.end(), dst.begin());
        }
      attrib_chunks[i] = attributes.sub_array(start, size);
    }

  /* copy indices is trickier; we need to copy with correct chunking
     AND adjust the values for the indices coming from m_b (because
     m_b attributes are placed after m_a attributes).
   */
  for(unsigned int i = 0, dst_offset = 0; i < index_chunks.size(); ++i)
    {
      fastuidraw::c_array<fastuidraw::PainterIndex> dst;
      fastuidraw::const_c_array<fastuidraw::PainterIndex> src;
      unsigned int start(dst_offset), size(0);

      index_adjusts[i] = 0;

      src = m_a.index_data_chunk(i);
      if(!src.empty())
        {
          dst = indices.sub_array(dst_offset, src.size());
          dst_offset += dst.size();
          size += dst.size();
          std::copy(src.begin(), src.end(), dst.begin());
        }

      src = m_b.index_data_chunk(i);
      if(!src.empty())
        {
          unsigned int adjust_chunk, adjust;

          dst = indices.sub_array(dst_offset, src.size());
          dst_offset += dst.size();
          size += dst.size();

          adjust_chunk = (m_common_chunking) ? 0 : i;
          adjust = m_a.attribute_data_chunk(adjust_chunk).size();
          for(unsigned int k = 0; k < src.size(); ++k)
            {
              dst[k] = src[k] + adjust;
            }
        }
      index_chunks[i] = indices.sub_array(start, size);
    }
}

////////////////////////////////////
// EdgeAttributeDataFiller methods
void
EdgeAttributeDataFiller::
compute_sizes(unsigned int &number_attributes,
              unsigned int &number_indices,
              unsigned int &number_attribute_chunks,
              unsigned int &number_index_chunks,
              unsigned int &number_z_increments) const
{
  unsigned int a;

  a = fastuidraw::t_max(signed_to_unsigned(m_min_winding), signed_to_unsigned(m_max_winding));
  number_attribute_chunks = number_index_chunks = 1 + unique_combine(a, a);

  /* each edge is 4 attributes and 6 indices
   */
  number_attributes = 4 * m_edges.size();
  number_indices = 6 * m_edges.size();
  number_z_increments = 0;
}

void
EdgeAttributeDataFiller::
fill_data(fastuidraw::c_array<fastuidraw::PainterAttribute> attributes,
          fastuidraw::c_array<fastuidraw::PainterIndex> indices,
          fastuidraw::c_array<fastuidraw::const_c_array<fastuidraw::PainterAttribute> > attrib_chunks,
          fastuidraw::c_array<fastuidraw::const_c_array<fastuidraw::PainterIndex> > index_chunks,
          fastuidraw::c_array<unsigned int> zincrements,
          fastuidraw::c_array<int> index_adjusts) const
{
  assert(attributes.size() == 4 * m_edges.size());
  assert(indices.size() == 6 * m_edges.size());
  assert(attrib_chunks.size() == index_chunks.size());
  FASTUIDRAWunused(zincrements);

  std::vector<unsigned int> tmp(attrib_chunks.size(), 0);

  for(std::vector<AAEdge>::const_iterator iter = m_edges.begin(),
        end = m_edges.end(); iter != end; ++iter)
    {
      int w0, w1;
      unsigned int ch;

      w0 = iter->winding(0);
      w1 = iter->winding(1);
      ch = fastuidraw::FilledPath::Subset::chunk_for_aa_fuzz(w0, w1);
      assert(ch < tmp.size());
      tmp[ch]++;
    }

  for(unsigned int ch = 0, dst_offset = 0; ch < attrib_chunks.size(); ++ch)
    {
      unsigned int sz;

      sz = tmp[ch];
      attrib_chunks[ch] = attributes.sub_array(4 * dst_offset, 4 * sz);
      index_chunks[ch] = indices.sub_array(6 * dst_offset, 6 * sz);
      dst_offset += sz;
      index_adjusts[ch] = 0;
      tmp[ch] = 0;
    }

  for(std::vector<AAEdge>::const_iterator iter = m_edges.begin(),
        end = m_edges.end(); iter != end; ++iter)
    {
      int w0, w1, ch;
      fastuidraw::c_array<fastuidraw::PainterAttribute> dst_attrib;
      fastuidraw::c_array<fastuidraw::PainterIndex> dst_index;

      w0 = iter->winding(0);
      w1 = iter->winding(1);
      ch = fastuidraw::FilledPath::Subset::chunk_for_aa_fuzz(w0, w1);

      dst_attrib = attrib_chunks[ch].sub_array(4 * tmp[ch], 4).const_cast_pointer();
      dst_index = index_chunks[ch].sub_array(6 * tmp[ch], 6).const_cast_pointer();

      pack_attribute(iter->edge(), dst_attrib);

      dst_index[0] = 4 * tmp[ch] + 0;
      dst_index[1] = 4 * tmp[ch] + 1;
      dst_index[2] = 4 * tmp[ch] + 2;
      dst_index[3] = 4 * tmp[ch] + 1;
      dst_index[4] = 4 * tmp[ch] + 3;
      dst_index[5] = 4 * tmp[ch] + 2;
      ++tmp[ch];
    }
}


void
EdgeAttributeDataFiller::
pack_attribute(const Edge &edge,
               fastuidraw::c_array<fastuidraw::PainterAttribute> dst) const
{
  fastuidraw::dvec2 tangent, normal;

  assert(dst.size() == 4);
  assert(edge[0] < m_pts.size());
  assert(edge[1] < m_pts.size());

  tangent = m_pts[edge[1]] - m_pts[edge[0]];
  normal = fastuidraw::dvec2(-tangent.y(), tangent.x());

  for(unsigned int k = 0; k < 2; ++k)
    {
      fastuidraw::dvec2 position;

      position = m_pts[edge[k]];
      dst[2 * k + 0].m_attrib0 = fastuidraw::pack_vec4(position.x(), position.y(),
                                                       normal.x(), normal.y());
      dst[2 * k + 0].m_attrib1 = fastuidraw::pack_vec4(1.0f, 0.0f, 0.0f, 0.0f);
      dst[2 * k + 0].m_attrib2 = fastuidraw::uvec4(0, 0, 0, 0);

      dst[2 * k + 1].m_attrib0 = fastuidraw::pack_vec4(position.x(), position.y(),
                                                       -normal.x(), -normal.y());
      dst[2 * k + 1].m_attrib1 = fastuidraw::pack_vec4(-1.0f, 0.0f, 0.0f, 0.0f);
      dst[2 * k + 1].m_attrib2 = fastuidraw::uvec4(0, 0, 0, 0);
    }
}

////////////////////////////////////
// AttributeDataFiller methods
void
AttributeDataFiller::
compute_sizes(unsigned int &number_attributes,
              unsigned int &number_indices,
              unsigned int &number_attribute_chunks,
              unsigned int &number_index_chunks,
              unsigned int &number_z_increments) const
{
  using namespace fastuidraw;

  number_z_increments = 0;
  if(m_per_fill.empty())
    {
      number_attributes = 0;
      number_indices = 0;
      number_attribute_chunks = 0;
      number_index_chunks = 0;
      return;
    }
  number_attributes = m_points.size();
  number_attribute_chunks = 1;

  number_indices = m_odd_winding_indices.size()
    + m_nonzero_winding_indices.size()
    + m_even_winding_indices.size()
    + m_zero_winding_indices.size();

  for(std::map<int, const_c_array<unsigned int> >::const_iterator
        iter = m_per_fill.begin(), end = m_per_fill.end();
      iter != end; ++iter)
    {
      if(iter->first != 0) //winding number 0 is by complement_nonzero_fill_rule
        {
          number_indices += iter->second.size();
        }
    }

  /* now get how big the index_chunks really needs to be
   */
  int smallest_winding(m_per_fill.begin()->first);
  int largest_winding(m_per_fill.rbegin()->first);
  unsigned int largest_winding_idx(FilledPath::Subset::chunk_from_winding_number(largest_winding));
  unsigned int smallest_winding_idx(FilledPath::Subset::chunk_from_winding_number(smallest_winding));
  number_index_chunks = 1 + std::max(largest_winding_idx, smallest_winding_idx);
}

void
AttributeDataFiller::
fill_data(fastuidraw::c_array<fastuidraw::PainterAttribute> attributes,
          fastuidraw::c_array<fastuidraw::PainterIndex> index_data,
          fastuidraw::c_array<fastuidraw::const_c_array<fastuidraw::PainterAttribute> > attrib_chunks,
          fastuidraw::c_array<fastuidraw::const_c_array<fastuidraw::PainterIndex> > index_chunks,
          fastuidraw::c_array<unsigned int> zincrements,
          fastuidraw::c_array<int> index_adjusts) const
{
  using namespace fastuidraw;

  if(m_per_fill.empty())
    {
      return;
    }
  assert(attributes.size() == m_points.size());
  assert(attrib_chunks.size() == 1);
  assert(zincrements.empty());
  FASTUIDRAWunused(zincrements);

  /* generate attribute data
   */
  std::transform(m_points.begin(), m_points.end(), attributes.begin(),
                 AttributeDataFiller::generate_attribute);
  attrib_chunks[0] = attributes;
  std::fill(index_adjusts.begin(), index_adjusts.end(), 0);

  unsigned int current(0);

#define GRAB_MACRO(enum_name, member_name) do {                     \
    c_array<PainterIndex> dst;                                      \
    dst = index_data.sub_array(current, member_name.size());        \
    std::copy(member_name.begin(),                                  \
              member_name.end(), dst.begin());                      \
    index_chunks[PainterEnums::enum_name] = dst;                    \
    current += dst.size();                                          \
  } while(0)

  GRAB_MACRO(odd_even_fill_rule, m_odd_winding_indices);
  GRAB_MACRO(nonzero_fill_rule, m_nonzero_winding_indices);
  GRAB_MACRO(complement_odd_even_fill_rule, m_even_winding_indices);
  GRAB_MACRO(complement_nonzero_fill_rule, m_zero_winding_indices);

#undef GRAB_MACRO

  for(std::map<int, const_c_array<unsigned int> >::const_iterator
        iter = m_per_fill.begin(), end = m_per_fill.end();
      iter != end; ++iter)
    {
      if(iter->first != 0) //winding number 0 is by complement_nonzero_fill_rule
        {
          c_array<PainterIndex> dst;
          const_c_array<unsigned int> src;
          unsigned int idx;

          idx = FilledPath::Subset::chunk_from_winding_number(iter->first);

          src = iter->second;
          dst = index_data.sub_array(current, src.size());
          assert(dst.size() == src.size());

          std::copy(src.begin(), src.end(), dst.begin());

          index_chunks[idx] = dst;
          current += dst.size();
        }
    }
}

/////////////////////////////////
// SubsetPrivate methods
SubsetPrivate::
SubsetPrivate(SubsetPrivate *parent, SubPath *Q, int max_recursion,
              std::vector<SubsetPrivate*> &out_values,
              int child_id):
  m_ID(out_values.size()),
  m_bounds(Q->bounds()),
<<<<<<< HEAD
  m_bounds_f(fastuidraw::vec2(m_bounds.min_point()),
             fastuidraw::vec2(m_bounds.max_point())),
  m_painter_data(NULL),
  m_fuzz_painter_data(NULL),
=======
  m_painter_data(nullptr),
>>>>>>> 4c366205
  m_sizes_ready(false),
  m_sub_path(Q),
  m_children(nullptr, nullptr),
  m_splitting_coordinate(-1),
<<<<<<< HEAD
  m_bd_mask(compute_bd_mask_value(parent, child_id))
=======
  m_neighbor_prev(nullptr, nullptr),
  m_neighbor_next(nullptr, nullptr)
>>>>>>> 4c366205
{
  out_values.push_back(this);
  if(max_recursion > 0 && m_sub_path->total_points() > SubsetConstants::points_per_subset)
    {
      fastuidraw::vecN<SubPath*, 2> C;

      C = Q->split(m_splitting_coordinate);
      if(C[0]->total_points() < m_sub_path->total_points() || C[1]->total_points() < m_sub_path->total_points())
        {
          m_children[0] = FASTUIDRAWnew SubsetPrivate(this, C[0], max_recursion - 1, out_values, 0);
          m_children[1] = FASTUIDRAWnew SubsetPrivate(this, C[1], max_recursion - 1, out_values, 1);
          FASTUIDRAWdelete(m_sub_path);
          m_sub_path = nullptr;
        }
      else
        {
          FASTUIDRAWdelete(C[0]);
          FASTUIDRAWdelete(C[1]);
        }
    }
}

SubsetPrivate::
~SubsetPrivate(void)
{
  if(m_sub_path != nullptr)
    {
<<<<<<< HEAD
      assert(m_painter_data == NULL);
      assert(m_fuzz_painter_data == NULL);
      assert(m_children[0] == NULL);
      assert(m_children[1] == NULL);
=======
      assert(m_painter_data == nullptr);
      assert(m_children[0] == nullptr);
      assert(m_children[1] == nullptr);
>>>>>>> 4c366205
      FASTUIDRAWdelete(m_sub_path);
    }

  if(m_painter_data != nullptr)
    {
<<<<<<< HEAD
      assert(m_sub_path == NULL);
      assert(m_fuzz_painter_data != NULL);
=======
      assert(m_sub_path == nullptr);
>>>>>>> 4c366205
      FASTUIDRAWdelete(m_painter_data);
      FASTUIDRAWdelete(m_fuzz_painter_data);
    }

  if(m_children[0] != nullptr)
    {
      assert(m_sub_path == nullptr);
      assert(m_children[1] != nullptr);
      FASTUIDRAWdelete(m_children[0]);
      FASTUIDRAWdelete(m_children[1]);
    }
}

SubsetPrivate*
SubsetPrivate::
create_root_subset(SubPath *P, std::vector<SubsetPrivate*> &out_values)
{
  SubsetPrivate *root;
<<<<<<< HEAD
  root = FASTUIDRAWnew SubsetPrivate(NULL, P, SubsetConstants::recursion_depth, out_values, -1);
=======
  root = FASTUIDRAWnew SubsetPrivate(P, SubsetConstants::recursion_depth, out_values);

  /* assign m_neighbor_prev and m_neighbor_next
   */
  if(root->m_splitting_coordinate != -1)
    {
      assert(root->m_children[0] != nullptr);
      assert(root->m_children[1] != nullptr);
      root->m_children[0]->assign_neighbor_values(root, 0);
      root->m_children[1]->assign_neighbor_values(root, 1);
    }

>>>>>>> 4c366205
  return root;
}

uint32_t
SubsetPrivate::
compute_bd_mask_value(SubsetPrivate *parent, int child_id)
{
<<<<<<< HEAD
  if(parent == NULL)
=======
  assert(parent != nullptr);
  assert(parent->m_splitting_coordinate == 0 || parent->m_splitting_coordinate == 1);
  assert(child_id == 0 || child_id == 1);
  assert(parent->m_children[child_id] == this);

  m_neighbor_prev = parent->m_neighbor_prev;
  m_neighbor_next = parent->m_neighbor_next;
  if(child_id == 0)
>>>>>>> 4c366205
    {
      assert(child_id == -1);
      return 0u;
    }
  else
    {
      int s(parent->m_splitting_coordinate);
      uint32_t masks[2][2] =
        {
          {CoordinateConverter::on_max_x_boundary, CoordinateConverter::on_min_x_boundary},
          {CoordinateConverter::on_max_y_boundary, CoordinateConverter::on_min_y_boundary},
        };

      assert(s == 0 || s == 1);
      assert(child_id == 0 || child_id == 1);

      return parent->m_bd_mask | masks[s][child_id];
    }
}

unsigned int
SubsetPrivate::
select_subsets(ScratchSpacePrivate &scratch,
               fastuidraw::const_c_array<fastuidraw::vec3> clip_equations,
               const fastuidraw::float3x3 &clip_matrix_local,
               unsigned int max_attribute_cnt,
               unsigned int max_index_cnt,
               fastuidraw::c_array<unsigned int> dst)
{
  unsigned int return_value(0u);

  scratch.m_adjusted_clip_eqs.resize(clip_equations.size());
  for(unsigned int i = 0; i < clip_equations.size(); ++i)
    {
      /* transform clip equations from clip coordinates to
         local coordinates.
       */
      scratch.m_adjusted_clip_eqs[i] = clip_equations[i] * clip_matrix_local;
    }

  select_subsets_implement(scratch, dst, max_attribute_cnt, max_index_cnt, return_value);
  return return_value;
}

void
SubsetPrivate::
select_subsets_implement(ScratchSpacePrivate &scratch,
                         fastuidraw::c_array<unsigned int> dst,
                         unsigned int max_attribute_cnt,
                         unsigned int max_index_cnt,
                         unsigned int &current)
{
  using namespace fastuidraw;
  using namespace fastuidraw::detail;

  vecN<vec2, 4> bb;
  bool unclipped;

  m_bounds_f.inflated_polygon(bb, 0.0f);
  unclipped = clip_against_planes(make_c_array(scratch.m_adjusted_clip_eqs),
                                  bb, scratch.m_clipped_rect,
                                  scratch.m_clip_scratch_floats,
                                  scratch.m_clip_scratch_vec2s);

  //completely clipped
  if(scratch.m_clipped_rect.empty())
    {
      return;
    }

  //completely unclipped or no children
  assert((m_children[0] == nullptr) == (m_children[1] == nullptr));
  if(unclipped || m_children[0] == nullptr)
    {
      select_subsets_all_unculled(dst, max_attribute_cnt, max_index_cnt, current);
      return;
    }

  m_children[0]->select_subsets_implement(scratch, dst, max_attribute_cnt, max_index_cnt, current);
  m_children[1]->select_subsets_implement(scratch, dst, max_attribute_cnt, max_index_cnt, current);
}

void
SubsetPrivate::
select_subsets_all_unculled(fastuidraw::c_array<unsigned int> dst,
                            unsigned int max_attribute_cnt,
                            unsigned int max_index_cnt,
                            unsigned int &current)
{
<<<<<<< HEAD
  if(!m_sizes_ready && m_children[0] == NULL && m_sub_path != NULL)
=======
  if(!m_sizes_ready && m_children[0] == nullptr)
>>>>>>> 4c366205
    {
      /* we are going to need the attributes because
         the element will be selected.
       */
      make_ready_from_sub_path();
      assert(m_painter_data != nullptr);
    }

  if(m_sizes_ready
     && m_num_attributes <= max_attribute_cnt
     && m_largest_index_block <= max_index_cnt
     && 4 * m_aa_edge_list_counter.largest_edge_count() <= max_attribute_cnt
     && 6 * m_aa_edge_list_counter.largest_edge_count() <= max_index_cnt)
    {
      dst[current] = m_ID;
      ++current;
    }
  else if(m_children[0] != nullptr)
    {
      m_children[0]->select_subsets_all_unculled(dst, max_attribute_cnt, max_index_cnt, current);
      m_children[1]->select_subsets_all_unculled(dst, max_attribute_cnt, max_index_cnt, current);
      if(!m_sizes_ready)
        {
          m_sizes_ready = true;
          assert(m_children[0]->m_sizes_ready);
          assert(m_children[1]->m_sizes_ready);
          m_num_attributes = m_children[0]->m_num_attributes + m_children[1]->m_num_attributes;
          /* TODO: the actual value for m_largest_index_block might be smaller;
             this happens if the largest index block of m_children[0] and m_children[1]
             come from different index sets.
          */
          m_largest_index_block = m_children[0]->m_largest_index_block + m_children[1]->m_largest_index_block;
          m_aa_edge_list_counter.add_counts(m_children[0]->m_aa_edge_list_counter);
          m_aa_edge_list_counter.add_counts(m_children[1]->m_aa_edge_list_counter);
        }
    }
  else
    {
      assert(m_sizes_ready);
      assert(!"Childless FilledPath::Subset has too many attributes or indices");
    }
}

void
SubsetPrivate::
make_ready(void)
{
  if(m_painter_data == nullptr)
    {
      if(m_sub_path != nullptr)
        {
          make_ready_from_sub_path();
        }
      else
        {
          make_ready_from_children();
        }
    }
}


void
SubsetPrivate::
merge_winding_lists(fastuidraw::const_c_array<int> inA,
                    fastuidraw::const_c_array<int> inB,
                    std::vector<int> *out)
{
  std::set<int> wnd;
  std::copy(inA.begin(), inA.end(), std::inserter(wnd, wnd.begin()));
  std::copy(inB.begin(), inB.end(), std::inserter(wnd, wnd.begin()));
  out->resize(wnd.size());
  std::copy(wnd.begin(), wnd.end(), out->begin());
}

void
SubsetPrivate::
make_ready_from_children(void)
{
  assert(m_children[0] != nullptr);
  assert(m_children[1] != nullptr);
  assert(m_sub_path == nullptr);
  assert(m_painter_data == nullptr);

  m_children[0]->make_ready();
  m_children[1]->make_ready();

  AttributeDataMerger merger(m_children[0]->painter_data(),
                             m_children[1]->painter_data(),
                             true);

  m_painter_data = FASTUIDRAWnew fastuidraw::PainterAttributeData();
  m_painter_data->set_data(merger);

  merge_winding_lists(m_children[0]->winding_numbers(),
                      m_children[1]->winding_numbers(),
                      &m_winding_numbers);

  m_winding_neighbors.resize(fastuidraw::t_max(m_children[0]->m_winding_neighbors.size(),
                                               m_children[1]->m_winding_neighbors.size()));

  for(unsigned int i = 0, endi = m_winding_neighbors.size(); i < endi; ++i)
    {
      fastuidraw::const_c_array<int> a, b;

      if(i < m_children[0]->m_winding_neighbors.size())
        {
          a = fastuidraw::make_c_array(m_children[0]->m_winding_neighbors[i]);
        }
      if(i < m_children[1]->m_winding_neighbors.size())
        {
          b = fastuidraw::make_c_array(m_children[1]->m_winding_neighbors[i]);
        }
      merge_winding_lists(a, b, &m_winding_neighbors[i]);
    }

  if(!m_sizes_ready)
    {
      m_sizes_ready = true;
      assert(m_children[0]->m_sizes_ready);
      assert(m_children[1]->m_sizes_ready);
      m_num_attributes = m_children[0]->m_num_attributes + m_children[1]->m_num_attributes;
      /* TODO: the actual value for m_largest_index_block might be smaller;
         this happens if the largest index block of m_children[0] and m_children[1]
         come from different index sets.
       */
      m_largest_index_block = m_children[0]->m_largest_index_block + m_children[1]->m_largest_index_block;
      m_aa_edge_list_counter.add_counts(m_children[0]->m_aa_edge_list_counter);
      m_aa_edge_list_counter.add_counts(m_children[1]->m_aa_edge_list_counter);
    }

  m_fuzz_painter_data = FASTUIDRAWnew fastuidraw::PainterAttributeData();
  AttributeDataMerger fuzz_merger(m_children[0]->fuzz_painter_data(),
                                  m_children[1]->fuzz_painter_data(),
                                  false);
  m_fuzz_painter_data->set_data(fuzz_merger);
}

void
SubsetPrivate::
make_ready_from_sub_path(void)
{
  assert(m_children[0] == nullptr);
  assert(m_children[1] == nullptr);
  assert(m_sub_path != nullptr);
  assert(m_painter_data == nullptr);
  assert(!m_sizes_ready);

  AttributeDataFiller filler;
  std::vector<AAEdge> aa_edges;
  AAEdgeList edge_list(&m_aa_edge_list_counter, &aa_edges);
  builder B(m_bd_mask, *m_sub_path, filler.m_points);
  unsigned int even_non_zero_start, zero_start;
  unsigned int m1, m2;

  B.fill_indices(filler.m_indices, filler.m_per_fill, even_non_zero_start, zero_start);
  B.boundary_edge_tracker().create_aa_edges(edge_list);
  edge_list.fill_neighbor_list(&m_winding_neighbors);

  fastuidraw::const_c_array<unsigned int> indices_ptr;
  indices_ptr = fastuidraw::make_c_array(filler.m_indices);
  filler.m_nonzero_winding_indices = indices_ptr.sub_array(0, zero_start);
  filler.m_odd_winding_indices = indices_ptr.sub_array(0, even_non_zero_start);
  filler.m_even_winding_indices = indices_ptr.sub_array(even_non_zero_start);
  filler.m_zero_winding_indices = indices_ptr.sub_array(zero_start);

  m_sizes_ready = true;
  m1 = fastuidraw::t_max(filler.m_nonzero_winding_indices.size(),
                         filler.m_zero_winding_indices.size());
  m2 = fastuidraw::t_max(filler.m_odd_winding_indices.size(),
                         filler.m_even_winding_indices.size());
  m_largest_index_block = fastuidraw::t_max(m1, m2);
  m_num_attributes = filler.m_points.size();

  m_winding_numbers.reserve(filler.m_per_fill.size());
  for(std::map<int, fastuidraw::const_c_array<unsigned int> >::iterator
        iter = filler.m_per_fill.begin(), end = filler.m_per_fill.end();
      iter != end; ++iter)
    {
      assert(!iter->second.empty());
      m_winding_numbers.push_back(iter->first);
    }

  /* now fill m_painter_data.
   */
  m_painter_data = FASTUIDRAWnew fastuidraw::PainterAttributeData();
  m_painter_data->set_data(filler);

  /* fill m_fuzz_painter_data
   */
  m_fuzz_painter_data = FASTUIDRAWnew fastuidraw::PainterAttributeData();
  if(!m_winding_numbers.empty())
    {
      EdgeAttributeDataFiller edge_filler(m_winding_numbers.front(),
					  m_winding_numbers.back(),
					  &filler.m_points,
					  &aa_edges);
      m_fuzz_painter_data->set_data(edge_filler);
    }

  FASTUIDRAWdelete(m_sub_path);
  m_sub_path = nullptr;

  #ifdef FASTUIDRAW_DEBUG
    {
      if(B.triangulation_failed())
        {
          /* On debug builds, print a warning.
           */
          std::cerr << "[" << __FILE__ << ", " << __LINE__
                    << "] Triangulation failed on tessellated path "
                    << this << "\n";
        }
    }
  #endif

}

/////////////////////////////////
// FilledPathPrivate methods
FilledPathPrivate::
FilledPathPrivate(const fastuidraw::TessellatedPath &P)
{
  SubPath *q;
  q = FASTUIDRAWnew SubPath(P);
  m_root = SubsetPrivate::create_root_subset(q, m_subsets);
}

FilledPathPrivate::
~FilledPathPrivate()
{
  FASTUIDRAWdelete(m_root);
}

///////////////////////////////
//fastuidraw::FilledPath::ScratchSpace methods
fastuidraw::FilledPath::ScratchSpace::
ScratchSpace(void)
{
  m_d = FASTUIDRAWnew ScratchSpacePrivate();
}

fastuidraw::FilledPath::ScratchSpace::
~ScratchSpace(void)
{
  ScratchSpacePrivate *d;
  d = static_cast<ScratchSpacePrivate*>(m_d);
  FASTUIDRAWdelete(d);
  m_d = nullptr;
}

/////////////////////////////////
// fastuidraw::FilledPath::Subset methods
fastuidraw::FilledPath::Subset::
Subset(void *d):
  m_d(d)
{
}

const fastuidraw::PainterAttributeData&
fastuidraw::FilledPath::Subset::
painter_data(void) const
{
  SubsetPrivate *d;
  d = static_cast<SubsetPrivate*>(m_d);
  return d->painter_data();
}

const fastuidraw::PainterAttributeData&
fastuidraw::FilledPath::Subset::
aa_fuzz_painter_data(void) const
{
  SubsetPrivate *d;
  d = static_cast<SubsetPrivate*>(m_d);
  return d->fuzz_painter_data();
}

fastuidraw::const_c_array<int>
fastuidraw::FilledPath::Subset::
winding_numbers(void) const
{
  SubsetPrivate *d;
  d = static_cast<SubsetPrivate*>(m_d);
  return d->winding_numbers();
}

fastuidraw::const_c_array<int>
fastuidraw::FilledPath::Subset::
winding_neighbors(int w) const
{
  SubsetPrivate *d;
  d = static_cast<SubsetPrivate*>(m_d);
  return d->winding_neighbors(w);
}

unsigned int
fastuidraw::FilledPath::Subset::
chunk_from_winding_number(int winding_number)
{
  /* basic idea:
     - start counting at fill_rule_data_count
     - ordering is: 1, -1, 2, -2, ...
  */
  int value, sg;

  if(winding_number == 0)
    {
      return fastuidraw::PainterEnums::complement_nonzero_fill_rule;
    }

  value = std::abs(winding_number);
  sg = (winding_number < 0) ? 1 : 0;
  return fastuidraw::PainterEnums::fill_rule_data_count + sg + 2 * (value - 1);
}

unsigned int
fastuidraw::FilledPath::Subset::
chunk_from_fill_rule(enum PainterEnums::fill_rule_t fill_rule)
{
  assert(fill_rule < fastuidraw::PainterEnums::fill_rule_data_count);
  return fill_rule;
}

unsigned int
fastuidraw::FilledPath::Subset::
chunk_for_aa_fuzz(int winding0, int winding1)
{
  unsigned int w0, w1;
  w0 = signed_to_unsigned(winding0);
  w1 = signed_to_unsigned(winding1);
  return unique_combine(w0, w1);
}

///////////////////////////////////////
// fastuidraw::FilledPath methods
fastuidraw::FilledPath::
FilledPath(const TessellatedPath &P)
{
  m_d = FASTUIDRAWnew FilledPathPrivate(P);
}

fastuidraw::FilledPath::
~FilledPath()
{
  FilledPathPrivate *d;
  d = static_cast<FilledPathPrivate*>(m_d);
  FASTUIDRAWdelete(d);
  m_d = nullptr;
}

unsigned int
fastuidraw::FilledPath::
number_subsets(void) const
{
  FilledPathPrivate *d;
  d = static_cast<FilledPathPrivate*>(m_d);
  return d->m_subsets.size();
}


fastuidraw::FilledPath::Subset
fastuidraw::FilledPath::
subset(unsigned int I) const
{
  FilledPathPrivate *d;
  SubsetPrivate *p;

  d = static_cast<FilledPathPrivate*>(m_d);
  assert(I < d->m_subsets.size());
  p = d->m_subsets[I];
  p->make_ready();

  return Subset(p);
}

unsigned int
fastuidraw::FilledPath::
select_subsets(ScratchSpace &work_room,
               const_c_array<vec3> clip_equations,
               const float3x3 &clip_matrix_local,
               unsigned int max_attribute_cnt,
               unsigned int max_index_cnt,
               c_array<unsigned int> dst) const
{
  FilledPathPrivate *d;
  unsigned int return_value;

  d = static_cast<FilledPathPrivate*>(m_d);
  assert(dst.size() >= d->m_subsets.size());
  /* TODO:
       - have another method in SubsetPrivate called
         "fast_select_subsets" which ignores the requirements
         coming from max_attribute_cnt and max_index_cnt.
         By ignoring this requirement, we do NOT need
         to do call make_ready() for any SubsetPrivate
         object chosen.
       - have the fast_select_subsets() also return
         if paths needed require triangulation.
       - if there such, spawn a thread and let the
         caller decide if to wait for the thread to
         finish before proceeding or to do something
         else (like use a lower level of detail that
         is ready). Another alternatic is to return
         what Subset's need to have triangulation done
         and spawn a set of threads to do the job (!)
       - All this work means we need to make SubsetPrivate
         thread safe (with regards to the SubsetPrivate
         being made ready via make_ready()).
   */
  return_value= d->m_root->select_subsets(*static_cast<ScratchSpacePrivate*>(work_room.m_d),
                                          clip_equations, clip_matrix_local,
                                          max_attribute_cnt, max_index_cnt, dst);

  return return_value;
}<|MERGE_RESOLUTION|>--- conflicted
+++ resolved
@@ -1067,7 +1067,7 @@
     {
       unsigned int i;
 
-      assert(m_fuzz_painter_data != NULL);
+      assert(m_fuzz_painter_data != nullptr);
       i = signed_to_unsigned(w);
       return (i < m_winding_neighbors.size()) ?
         fastuidraw::make_c_array(m_winding_neighbors[i]) :
@@ -1084,7 +1084,7 @@
     const fastuidraw::PainterAttributeData&
     fuzz_painter_data(void)
     {
-      assert(m_fuzz_painter_data != NULL);
+      assert(m_fuzz_painter_data != nullptr);
       return *m_fuzz_painter_data;
     }
 
@@ -1567,13 +1567,8 @@
 SubPath::
 split(int &splitting_coordinate) const
 {
-<<<<<<< HEAD
-  fastuidraw::vecN<SubPath*, 2> return_value(NULL, NULL);
+  fastuidraw::vecN<SubPath*, 2> return_value(nullptr, nullptr);
   fastuidraw::dvec2 mid_pt;
-=======
-  fastuidraw::vecN<SubPath*, 2> return_value(nullptr, nullptr);
-  fastuidraw::vec2 mid_pt;
->>>>>>> 4c366205
 
   mid_pt = 0.5 * (m_bounds.max_point() + m_bounds.min_point());
   splitting_coordinate = choose_splitting_coordinate(mid_pt);
@@ -1899,17 +1894,10 @@
         if vertex_id is FASTUIDRAW_GLU_nullptr_CLIENT_ID, that means
         the triangle is junked.
       */
-<<<<<<< HEAD
-      if(p->m_temp_verts[0] != FASTUIDRAW_GLU_NULL_CLIENT_ID
-         && p->m_temp_verts[1] != FASTUIDRAW_GLU_NULL_CLIENT_ID
-         && p->m_temp_verts[2] != FASTUIDRAW_GLU_NULL_CLIENT_ID
-         && p->temp_verts_non_degenerate_triangle(twice_area))
-=======
       if(p->m_temp_verts[0] != FASTUIDRAW_GLU_nullptr_CLIENT_ID
          && p->m_temp_verts[1] != FASTUIDRAW_GLU_nullptr_CLIENT_ID
          && p->m_temp_verts[2] != FASTUIDRAW_GLU_nullptr_CLIENT_ID
-         && p->temp_verts_non_degenerate_triangle())
->>>>>>> 4c366205
+         && p->temp_verts_non_degenerate_triangle(twice_area))
         {
           assert(twice_area > 0);
           p->m_boundary_edge_tracker.record_triangle(p->current_winding() + p->m_winding_offset,
@@ -2529,24 +2517,15 @@
               int child_id):
   m_ID(out_values.size()),
   m_bounds(Q->bounds()),
-<<<<<<< HEAD
   m_bounds_f(fastuidraw::vec2(m_bounds.min_point()),
              fastuidraw::vec2(m_bounds.max_point())),
-  m_painter_data(NULL),
-  m_fuzz_painter_data(NULL),
-=======
   m_painter_data(nullptr),
->>>>>>> 4c366205
+  m_fuzz_painter_data(nullptr),
   m_sizes_ready(false),
   m_sub_path(Q),
   m_children(nullptr, nullptr),
   m_splitting_coordinate(-1),
-<<<<<<< HEAD
   m_bd_mask(compute_bd_mask_value(parent, child_id))
-=======
-  m_neighbor_prev(nullptr, nullptr),
-  m_neighbor_next(nullptr, nullptr)
->>>>>>> 4c366205
 {
   out_values.push_back(this);
   if(max_recursion > 0 && m_sub_path->total_points() > SubsetConstants::points_per_subset)
@@ -2574,27 +2553,17 @@
 {
   if(m_sub_path != nullptr)
     {
-<<<<<<< HEAD
-      assert(m_painter_data == NULL);
-      assert(m_fuzz_painter_data == NULL);
-      assert(m_children[0] == NULL);
-      assert(m_children[1] == NULL);
-=======
       assert(m_painter_data == nullptr);
+      assert(m_fuzz_painter_data == nullptr);
       assert(m_children[0] == nullptr);
       assert(m_children[1] == nullptr);
->>>>>>> 4c366205
       FASTUIDRAWdelete(m_sub_path);
     }
 
   if(m_painter_data != nullptr)
     {
-<<<<<<< HEAD
-      assert(m_sub_path == NULL);
-      assert(m_fuzz_painter_data != NULL);
-=======
       assert(m_sub_path == nullptr);
->>>>>>> 4c366205
+      assert(m_fuzz_painter_data != nullptr);
       FASTUIDRAWdelete(m_painter_data);
       FASTUIDRAWdelete(m_fuzz_painter_data);
     }
@@ -2613,22 +2582,7 @@
 create_root_subset(SubPath *P, std::vector<SubsetPrivate*> &out_values)
 {
   SubsetPrivate *root;
-<<<<<<< HEAD
-  root = FASTUIDRAWnew SubsetPrivate(NULL, P, SubsetConstants::recursion_depth, out_values, -1);
-=======
-  root = FASTUIDRAWnew SubsetPrivate(P, SubsetConstants::recursion_depth, out_values);
-
-  /* assign m_neighbor_prev and m_neighbor_next
-   */
-  if(root->m_splitting_coordinate != -1)
-    {
-      assert(root->m_children[0] != nullptr);
-      assert(root->m_children[1] != nullptr);
-      root->m_children[0]->assign_neighbor_values(root, 0);
-      root->m_children[1]->assign_neighbor_values(root, 1);
-    }
-
->>>>>>> 4c366205
+  root = FASTUIDRAWnew SubsetPrivate(nullptr, P, SubsetConstants::recursion_depth, out_values, -1);
   return root;
 }
 
@@ -2636,18 +2590,7 @@
 SubsetPrivate::
 compute_bd_mask_value(SubsetPrivate *parent, int child_id)
 {
-<<<<<<< HEAD
-  if(parent == NULL)
-=======
-  assert(parent != nullptr);
-  assert(parent->m_splitting_coordinate == 0 || parent->m_splitting_coordinate == 1);
-  assert(child_id == 0 || child_id == 1);
-  assert(parent->m_children[child_id] == this);
-
-  m_neighbor_prev = parent->m_neighbor_prev;
-  m_neighbor_next = parent->m_neighbor_next;
-  if(child_id == 0)
->>>>>>> 4c366205
+  if(parent == nullptr)
     {
       assert(child_id == -1);
       return 0u;
@@ -2737,11 +2680,7 @@
                             unsigned int max_index_cnt,
                             unsigned int &current)
 {
-<<<<<<< HEAD
-  if(!m_sizes_ready && m_children[0] == NULL && m_sub_path != NULL)
-=======
-  if(!m_sizes_ready && m_children[0] == nullptr)
->>>>>>> 4c366205
+  if(!m_sizes_ready && m_children[0] == nullptr && m_sub_path != nullptr)
     {
       /* we are going to need the attributes because
          the element will be selected.
